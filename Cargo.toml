--- conflicted
+++ resolved
@@ -14,12 +14,8 @@
 features = ["mint", "schemars", "serde"]
 
 [dependencies]
-<<<<<<< HEAD
-arrayvec = "0.5.1"
+arrayvec = "0.7.1"
 bitflags = "1.3"
-=======
-arrayvec = "0.7.1"
->>>>>>> d0b956b4
 
 [dependencies.mint]
 version = "0.5.1"
